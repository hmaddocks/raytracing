#[derive(Copy, Clone, Debug, PartialEq)]
pub struct Interval {
    min: f64,
    max: f64,
}

impl Interval {
    #[inline]
    pub fn new(min: f64, max: f64) -> Self {
        Interval { min, max }
    }

<<<<<<< HEAD
    // #[inline]
    // pub fn size(&self) -> f64 {
    //     self.max - self.min
    // }

    // #[inline]
    // pub fn contains(&self, value: f64) -> bool {
    //     self.min <= value && value <= self.max
    // }
=======
    #[inline]
    pub fn min(&self) -> f64 {
        self.min
    }

    #[inline]
    pub fn max(&self) -> f64 {
        self.max
    }
>>>>>>> c99c6dde

    // #[inline]
    // pub fn size(&self) -> f64 {
    //     self.max - self.min
    // }

    // #[inline]
    // pub fn contains(&self, value: f64) -> bool {
    //     self.min <= value && value <= self.max
    // }

    #[inline]
    pub fn surrounds(&self, value: f64) -> bool {
        self.min < value && value < self.max
    }

    // #[inline]
    // pub fn empty() -> Self {
    //     Interval {
    //         min: f64::INFINITY,
    //         max: f64::NEG_INFINITY,
    //     }
    // }

    // #[inline]
    // pub fn universe() -> Self {
    //     Interval {
    //         min: f64::NEG_INFINITY,
    //         max: f64::INFINITY,
    //     }
    // }

    #[inline]
    pub fn clamp(&self, value: f64) -> f64 {
        if value < self.min {
            self.min
        } else if value > self.max {
            self.max
        } else {
            value
        }
    }

    #[inline]
    pub fn expand(&self, delta: f64) -> Self {
        let padding = delta / 2.0;
        Interval {
            min: self.min - padding,
            max: self.max + padding,
        }
    }
}

impl Default for Interval {
    fn default() -> Self {
        Interval { min: 0.0, max: 0.0 }
    }
}

#[cfg(test)]
mod tests {
    use super::*;

    #[test]
    fn test_new() {
        let interval = Interval::new(1.0, 5.0);
        assert_eq!(interval.min, 1.0);
        assert_eq!(interval.max, 5.0);
    }

    #[test]
    fn test_surrounds_inside() {
        let interval = Interval::new(1.0, 5.0);
        assert!(interval.surrounds(3.0));
    }

    #[test]
    fn test_surrounds_outside() {
        let interval = Interval::new(1.0, 5.0);
        assert!(!interval.surrounds(0.0));
        assert!(!interval.surrounds(5.0));
        assert!(!interval.surrounds(1.0));
        assert!(!interval.surrounds(6.0));
    }

    #[test]
    fn test_default() {
        let interval = Interval::default();
        assert_eq!(interval.min, 0.0);
        assert_eq!(interval.max, 0.0);
    }

    // #[test]
    // fn test_size() {
    //     let interval = Interval::new(2.0, 5.5);
    //     assert_eq!(interval.size(), 3.5);
    // }

    // #[test]
    // fn test_contains() {
    //     let interval = Interval::new(1.0, 4.0);
    //     assert!(interval.contains(1.0));
    //     assert!(interval.contains(4.0));
    //     assert!(interval.contains(2.5));
    //     assert!(!interval.contains(0.99));
    //     assert!(!interval.contains(4.01));
    // }

    // #[test]
    // fn test_empty() {
    //     let interval = Interval::empty();
    //     assert_eq!(interval.min, f64::INFINITY);
    //     assert_eq!(interval.max, f64::NEG_INFINITY);
    // }

    // #[test]
    // fn test_universe() {
    //     let interval = Interval::universe();
    //     assert_eq!(interval.min, f64::NEG_INFINITY);
    //     assert_eq!(interval.max, f64::INFINITY);
    // }
}<|MERGE_RESOLUTION|>--- conflicted
+++ resolved
@@ -10,17 +10,6 @@
         Interval { min, max }
     }
 
-<<<<<<< HEAD
-    // #[inline]
-    // pub fn size(&self) -> f64 {
-    //     self.max - self.min
-    // }
-
-    // #[inline]
-    // pub fn contains(&self, value: f64) -> bool {
-    //     self.min <= value && value <= self.max
-    // }
-=======
     #[inline]
     pub fn min(&self) -> f64 {
         self.min
@@ -30,7 +19,6 @@
     pub fn max(&self) -> f64 {
         self.max
     }
->>>>>>> c99c6dde
 
     // #[inline]
     // pub fn size(&self) -> f64 {
